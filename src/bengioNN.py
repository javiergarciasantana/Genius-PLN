import torch
import torch.nn as nn
import torch.optim as optim
import torch.nn.functional as F
from torch.utils.data import DataLoader, Dataset


def read_and_tokenize(filename):
    """
    Lee un archivo, y crea una lista donde cada elemento es una lista que contiene todas las palabras de una canción.
    Sustituye los finales de línea de cada canción por el token "EOL".
    Por ejemplo, si el corpus es:

    Hola mundo
    Mi casa

    El perro
    El gato

    La salida debe ser:
    [['Hola', 'mundo', 'EOL', 'Mi', 'casa'], ['El', 'perro', 'EOL', 'El', 'gato']]

    Args:
        filename (str): Path to the input file.

    Returns:
        list: A list of sentences, where each sentence is a list of words.
    """
    sentences = []
    with open(filename, "r", encoding="utf-8-sig") as f:
        # Read the entire file content
        content = f.read()

        # Split the content into sentences using two consecutive newlines (\n\n)
        raw_sentences = content.split("###")

        # Process each sentence
        for raw_sentence in raw_sentences:
            # Replace remaining newlines within the sentence with "EOL"
            processed_sentence = raw_sentence.replace("\n", " EOL ").strip()

            # Split the sentence into words
            tokens = processed_sentence.split()

            # Remove the first "EOL" if it exists
            if tokens and tokens[0] == "EOL":
                tokens.pop(0)

            # Remove the last "EOL" if it exists
            if tokens and tokens[-1] == "EOL":
                tokens.pop()

            # Append the processed sentence if it's not empty
            if tokens:  # Ignore empty sentences
                sentences.append(tokens)

    return sentences


class Vocabulary:
    def __init__(self):
        self.token_to_idx = {}
        self.idx_to_token = {}
        self.size = 0

    def add_token(self, token):
        if token not in self.token_to_idx:
            self.token_to_idx[token] = self.size
            self.idx_to_token[self.size] = token
            self.size += 1

    def encode(self, tokens):
        return [self.token_to_idx[token] for token in tokens]

    def decode(self, indices):
        return [self.idx_to_token[idx] for idx in indices]


class BengioNN(nn.Module):
    def __init__(self, vocab_size, context_size, embed_size, hidden_dim):
        super(BengioNN, self).__init__()
        self.context_size = context_size
        self.embedding = nn.Embedding(vocab_size, embed_size)
        self.fc1 = nn.Linear(context_size * embed_size, hidden_dim)
        self.fc2 = nn.Linear(hidden_dim, vocab_size)

    def forward(self, x):
        embedded = self.embedding(x).view(x.size(0), -1)
        hidden = F.relu(self.fc1(embedded))
        logits = self.fc2(hidden)
        return logits


def prepare_bengio_dataset(sentences, vocab, context_size):
    data = []
    if "<PAD>" not in vocab.token_to_idx:
        vocab.add_token("<PAD>")
    pad_idx = vocab.token_to_idx["<PAD>"]
    for sentence in sentences:
        encoded_sentence = vocab.encode(sentence)
        padded_sentence = [pad_idx] * (context_size - 1) + encoded_sentence
        for i in range(len(padded_sentence) - context_size):
            inputs = padded_sentence[i : i + context_size]
            target = padded_sentence[i + context_size]
            data.append((inputs, target))
    return data


class CustomDataset(Dataset):
    def __init__(self, data):
        self.data = data

    def __len__(self):
        return len(self.data)

    def __getitem__(self, idx):
        inputs, target = self.data[idx]
        return torch.tensor(inputs), torch.tensor(target)


def train_model(model, data_loader, vocab, num_epochs, learning_rate, device="cpu"):
    model.to(device)
    model.train()
    criterion = nn.CrossEntropyLoss(ignore_index=vocab.token_to_idx["<PAD>"])
    optimizer = optim.Adam(model.parameters(), lr=learning_rate)

    for epoch in range(num_epochs):
        total_loss = 0
        for batch_idx, (inputs, targets) in enumerate(data_loader):
            inputs, targets = inputs.to(device), targets.to(device)
            optimizer.zero_grad()
            outputs = model(inputs)
            loss = criterion(outputs, targets)
            loss.backward()
            optimizer.step()
            total_loss += loss.item()

        avg_loss = total_loss / len(data_loader)
        perplexity = torch.exp(torch.tensor(avg_loss)).item()
        print(
            f"Epoch [{epoch+1}/{num_epochs}], Loss: {avg_loss:.4f}, Perplexity: {perplexity:.4f}"
        )


def generate_language_with_top_k_sampling(
    model, start_text, max_length, k, vocab, device="cpu"
):
    input_tokens = vocab.encode(start_text)
    context_size = getattr(model, "context_size", None)

    if "<PAD>" not in vocab.token_to_idx:
        vocab.add_token("<PAD>")
    pad_idx = vocab.token_to_idx["<PAD>"]

    with torch.no_grad():
        for _ in range(max_length):
            model.to(device)
            model.eval()
            if len(input_tokens) < context_size:
                padded_input = [pad_idx] * (
                    context_size - len(input_tokens)
                ) + input_tokens
            else:
                padded_input = input_tokens[-context_size:]
            inputs = torch.tensor([padded_input], device=device)
            outputs = model(inputs)
            logits = outputs[0]

            top_k_logits, top_k_indices = torch.topk(logits, k)
            probs = F.softmax(top_k_logits, dim=-1)
            next_token_idx = torch.multinomial(probs, 1).item()
            next_token = top_k_indices[next_token_idx].item()
            input_tokens.append(next_token)

            if next_token == vocab.token_to_idx.get(
                "<EOS>", None
            ) or next_token == vocab.token_to_idx.get("<PAD>", None):
                break

    return " ".join(vocab.decode(input_tokens))


# Example usage
if __name__ == "__main__":
    # Example dataset
<<<<<<< HEAD
    sentences = sentences = read_and_tokenize(r"../corpus/nueva_lyrics_limpio.txt")
    sentences=sentences[1:30]
=======
    sentences = sentences = read_and_tokenize(r"../output/tradicional_lyrics.txt")
    sentences = sentences[1:30]
>>>>>>> a29c5de4

    device = torch.device("cuda" if torch.cuda.is_available() else "cpu")

    # Build vocabulary
    vocab = Vocabulary()
    for sentence in sentences:
        for token in sentence:
            vocab.add_token(token)
    vocab.add_token("<PAD>")  # Add padding token

    # Prepare dataset
    context_size = 5
    bengio_data = prepare_bengio_dataset(sentences, vocab, context_size=context_size)
    bengio_loader = DataLoader(CustomDataset(bengio_data), batch_size=32, shuffle=True)

    # Initialize and train BengioNN
<<<<<<< HEAD
    bengio_nn = BengioNN(vocab_size=vocab.size, embed_size=128, hidden_dim=256, context_size=context_size)
    train_model(bengio_nn, bengio_loader, vocab, num_epochs=15, learning_rate=0.001, device=device)
=======
    bengio_nn = BengioNN(
        vocab_size=vocab.size, embed_size=128, hidden_dim=256, context_size=context_size
    )
    train_model(
        bengio_nn,
        bengio_loader,
        vocab,
        num_epochs=10,
        learning_rate=0.001,
        device=device,
    )
>>>>>>> a29c5de4

    # Generate text
    start_text = ["La"]
    generated_text = generate_language_with_top_k_sampling(
        bengio_nn, start_text, max_length=50, k=5, vocab=vocab, device=device
    )
    print("Generated Text:", generated_text)
<|MERGE_RESOLUTION|>--- conflicted
+++ resolved
@@ -1,231 +1,212 @@
-import torch
-import torch.nn as nn
-import torch.optim as optim
-import torch.nn.functional as F
-from torch.utils.data import DataLoader, Dataset
-
-
-def read_and_tokenize(filename):
-    """
-    Lee un archivo, y crea una lista donde cada elemento es una lista que contiene todas las palabras de una canción.
-    Sustituye los finales de línea de cada canción por el token "EOL".
-    Por ejemplo, si el corpus es:
-
-    Hola mundo
-    Mi casa
-
-    El perro
-    El gato
-
-    La salida debe ser:
-    [['Hola', 'mundo', 'EOL', 'Mi', 'casa'], ['El', 'perro', 'EOL', 'El', 'gato']]
-
-    Args:
-        filename (str): Path to the input file.
-
-    Returns:
-        list: A list of sentences, where each sentence is a list of words.
-    """
-    sentences = []
-    with open(filename, "r", encoding="utf-8-sig") as f:
-        # Read the entire file content
-        content = f.read()
-
-        # Split the content into sentences using two consecutive newlines (\n\n)
-        raw_sentences = content.split("###")
-
-        # Process each sentence
-        for raw_sentence in raw_sentences:
-            # Replace remaining newlines within the sentence with "EOL"
-            processed_sentence = raw_sentence.replace("\n", " EOL ").strip()
-
-            # Split the sentence into words
-            tokens = processed_sentence.split()
-
-            # Remove the first "EOL" if it exists
-            if tokens and tokens[0] == "EOL":
-                tokens.pop(0)
-
-            # Remove the last "EOL" if it exists
-            if tokens and tokens[-1] == "EOL":
-                tokens.pop()
-
-            # Append the processed sentence if it's not empty
-            if tokens:  # Ignore empty sentences
-                sentences.append(tokens)
-
-    return sentences
-
-
-class Vocabulary:
-    def __init__(self):
-        self.token_to_idx = {}
-        self.idx_to_token = {}
-        self.size = 0
-
-    def add_token(self, token):
-        if token not in self.token_to_idx:
-            self.token_to_idx[token] = self.size
-            self.idx_to_token[self.size] = token
-            self.size += 1
-
-    def encode(self, tokens):
-        return [self.token_to_idx[token] for token in tokens]
-
-    def decode(self, indices):
-        return [self.idx_to_token[idx] for idx in indices]
-
-
-class BengioNN(nn.Module):
-    def __init__(self, vocab_size, context_size, embed_size, hidden_dim):
-        super(BengioNN, self).__init__()
-        self.context_size = context_size
-        self.embedding = nn.Embedding(vocab_size, embed_size)
-        self.fc1 = nn.Linear(context_size * embed_size, hidden_dim)
-        self.fc2 = nn.Linear(hidden_dim, vocab_size)
-
-    def forward(self, x):
-        embedded = self.embedding(x).view(x.size(0), -1)
-        hidden = F.relu(self.fc1(embedded))
-        logits = self.fc2(hidden)
-        return logits
-
-
-def prepare_bengio_dataset(sentences, vocab, context_size):
-    data = []
-    if "<PAD>" not in vocab.token_to_idx:
-        vocab.add_token("<PAD>")
-    pad_idx = vocab.token_to_idx["<PAD>"]
-    for sentence in sentences:
-        encoded_sentence = vocab.encode(sentence)
-        padded_sentence = [pad_idx] * (context_size - 1) + encoded_sentence
-        for i in range(len(padded_sentence) - context_size):
-            inputs = padded_sentence[i : i + context_size]
-            target = padded_sentence[i + context_size]
-            data.append((inputs, target))
-    return data
-
-
-class CustomDataset(Dataset):
-    def __init__(self, data):
-        self.data = data
-
-    def __len__(self):
-        return len(self.data)
-
-    def __getitem__(self, idx):
-        inputs, target = self.data[idx]
-        return torch.tensor(inputs), torch.tensor(target)
-
-
-def train_model(model, data_loader, vocab, num_epochs, learning_rate, device="cpu"):
-    model.to(device)
-    model.train()
-    criterion = nn.CrossEntropyLoss(ignore_index=vocab.token_to_idx["<PAD>"])
-    optimizer = optim.Adam(model.parameters(), lr=learning_rate)
-
-    for epoch in range(num_epochs):
-        total_loss = 0
-        for batch_idx, (inputs, targets) in enumerate(data_loader):
-            inputs, targets = inputs.to(device), targets.to(device)
-            optimizer.zero_grad()
-            outputs = model(inputs)
-            loss = criterion(outputs, targets)
-            loss.backward()
-            optimizer.step()
-            total_loss += loss.item()
-
-        avg_loss = total_loss / len(data_loader)
-        perplexity = torch.exp(torch.tensor(avg_loss)).item()
-        print(
-            f"Epoch [{epoch+1}/{num_epochs}], Loss: {avg_loss:.4f}, Perplexity: {perplexity:.4f}"
-        )
-
-
-def generate_language_with_top_k_sampling(
-    model, start_text, max_length, k, vocab, device="cpu"
-):
-    input_tokens = vocab.encode(start_text)
-    context_size = getattr(model, "context_size", None)
-
-    if "<PAD>" not in vocab.token_to_idx:
-        vocab.add_token("<PAD>")
-    pad_idx = vocab.token_to_idx["<PAD>"]
-
-    with torch.no_grad():
-        for _ in range(max_length):
-            model.to(device)
-            model.eval()
-            if len(input_tokens) < context_size:
-                padded_input = [pad_idx] * (
-                    context_size - len(input_tokens)
-                ) + input_tokens
-            else:
-                padded_input = input_tokens[-context_size:]
-            inputs = torch.tensor([padded_input], device=device)
-            outputs = model(inputs)
-            logits = outputs[0]
-
-            top_k_logits, top_k_indices = torch.topk(logits, k)
-            probs = F.softmax(top_k_logits, dim=-1)
-            next_token_idx = torch.multinomial(probs, 1).item()
-            next_token = top_k_indices[next_token_idx].item()
-            input_tokens.append(next_token)
-
-            if next_token == vocab.token_to_idx.get(
-                "<EOS>", None
-            ) or next_token == vocab.token_to_idx.get("<PAD>", None):
-                break
-
-    return " ".join(vocab.decode(input_tokens))
-
-
-# Example usage
-if __name__ == "__main__":
-    # Example dataset
-<<<<<<< HEAD
-    sentences = sentences = read_and_tokenize(r"../corpus/nueva_lyrics_limpio.txt")
-    sentences=sentences[1:30]
-=======
-    sentences = sentences = read_and_tokenize(r"../output/tradicional_lyrics.txt")
-    sentences = sentences[1:30]
->>>>>>> a29c5de4
-
-    device = torch.device("cuda" if torch.cuda.is_available() else "cpu")
-
-    # Build vocabulary
-    vocab = Vocabulary()
-    for sentence in sentences:
-        for token in sentence:
-            vocab.add_token(token)
-    vocab.add_token("<PAD>")  # Add padding token
-
-    # Prepare dataset
-    context_size = 5
-    bengio_data = prepare_bengio_dataset(sentences, vocab, context_size=context_size)
-    bengio_loader = DataLoader(CustomDataset(bengio_data), batch_size=32, shuffle=True)
-
-    # Initialize and train BengioNN
-<<<<<<< HEAD
-    bengio_nn = BengioNN(vocab_size=vocab.size, embed_size=128, hidden_dim=256, context_size=context_size)
-    train_model(bengio_nn, bengio_loader, vocab, num_epochs=15, learning_rate=0.001, device=device)
-=======
-    bengio_nn = BengioNN(
-        vocab_size=vocab.size, embed_size=128, hidden_dim=256, context_size=context_size
-    )
-    train_model(
-        bengio_nn,
-        bengio_loader,
-        vocab,
-        num_epochs=10,
-        learning_rate=0.001,
-        device=device,
-    )
->>>>>>> a29c5de4
-
-    # Generate text
-    start_text = ["La"]
-    generated_text = generate_language_with_top_k_sampling(
-        bengio_nn, start_text, max_length=50, k=5, vocab=vocab, device=device
-    )
-    print("Generated Text:", generated_text)
+import torch
+import torch.nn as nn
+import torch.optim as optim
+import torch.nn.functional as F
+from torch.utils.data import DataLoader, Dataset
+
+
+def read_and_tokenize(filename):
+    """
+    Lee un archivo, y crea una lista donde cada elemento es una lista que contiene todas las palabras de una canción.
+    Sustituye los finales de línea de cada canción por el token "EOL".
+    Por ejemplo, si el corpus es:
+
+    Hola mundo
+    Mi casa
+
+    El perro
+    El gato
+
+    La salida debe ser:
+    [['Hola', 'mundo', 'EOL', 'Mi', 'casa'], ['El', 'perro', 'EOL', 'El', 'gato']]
+
+    Args:
+        filename (str): Path to the input file.
+
+    Returns:
+        list: A list of sentences, where each sentence is a list of words.
+    """
+    sentences = []
+    with open(filename, "r", encoding="utf-8-sig") as f:
+        # Read the entire file content
+        content = f.read()
+
+        # Split the content into sentences using two consecutive newlines (\n\n)
+        raw_sentences = content.split("###")
+
+        # Process each sentence
+        for raw_sentence in raw_sentences:
+            # Replace remaining newlines within the sentence with "EOL"
+            processed_sentence = raw_sentence.replace("\n", " EOL ").strip()
+
+            # Split the sentence into words
+            tokens = processed_sentence.split()
+
+            # Remove the first "EOL" if it exists
+            if tokens and tokens[0] == "EOL":
+                tokens.pop(0)
+
+            # Remove the last "EOL" if it exists
+            if tokens and tokens[-1] == "EOL":
+                tokens.pop()
+
+            # Append the processed sentence if it's not empty
+            if tokens:  # Ignore empty sentences
+                sentences.append(tokens)
+
+    return sentences
+
+
+class Vocabulary:
+    def __init__(self):
+        self.token_to_idx = {}
+        self.idx_to_token = {}
+        self.size = 0
+
+    def add_token(self, token):
+        if token not in self.token_to_idx:
+            self.token_to_idx[token] = self.size
+            self.idx_to_token[self.size] = token
+            self.size += 1
+
+    def encode(self, tokens):
+        return [self.token_to_idx[token] for token in tokens]
+
+    def decode(self, indices):
+        return [self.idx_to_token[idx] for idx in indices]
+
+
+class BengioNN(nn.Module):
+    def __init__(self, vocab_size, context_size, embed_size, hidden_dim):
+        super(BengioNN, self).__init__()
+        self.context_size = context_size
+        self.embedding = nn.Embedding(vocab_size, embed_size)
+        self.fc1 = nn.Linear(context_size * embed_size, hidden_dim)
+        self.fc2 = nn.Linear(hidden_dim, vocab_size)
+
+    def forward(self, x):
+        embedded = self.embedding(x).view(x.size(0), -1)
+        hidden = F.relu(self.fc1(embedded))
+        logits = self.fc2(hidden)
+        return logits
+
+
+def prepare_bengio_dataset(sentences, vocab, context_size):
+    data = []
+    if "<PAD>" not in vocab.token_to_idx:
+        vocab.add_token("<PAD>")
+    pad_idx = vocab.token_to_idx["<PAD>"]
+    for sentence in sentences:
+        encoded_sentence = vocab.encode(sentence)
+        padded_sentence = [pad_idx] * (context_size - 1) + encoded_sentence
+        for i in range(len(padded_sentence) - context_size):
+            inputs = padded_sentence[i : i + context_size]
+            target = padded_sentence[i + context_size]
+            data.append((inputs, target))
+    return data
+
+
+class CustomDataset(Dataset):
+    def __init__(self, data):
+        self.data = data
+
+    def __len__(self):
+        return len(self.data)
+
+    def __getitem__(self, idx):
+        inputs, target = self.data[idx]
+        return torch.tensor(inputs), torch.tensor(target)
+
+
+def train_model(model, data_loader, vocab, num_epochs, learning_rate, device="cpu"):
+    model.to(device)
+    model.train()
+    criterion = nn.CrossEntropyLoss(ignore_index=vocab.token_to_idx["<PAD>"])
+    optimizer = optim.Adam(model.parameters(), lr=learning_rate)
+
+    for epoch in range(num_epochs):
+        total_loss = 0
+        for batch_idx, (inputs, targets) in enumerate(data_loader):
+            inputs, targets = inputs.to(device), targets.to(device)
+            optimizer.zero_grad()
+            outputs = model(inputs)
+            loss = criterion(outputs, targets)
+            loss.backward()
+            optimizer.step()
+            total_loss += loss.item()
+
+        avg_loss = total_loss / len(data_loader)
+        perplexity = torch.exp(torch.tensor(avg_loss)).item()
+        print(
+            f"Epoch [{epoch+1}/{num_epochs}], Loss: {avg_loss:.4f}, Perplexity: {perplexity:.4f}"
+        )
+
+
+def generate_language_with_top_k_sampling(
+    model, start_text, max_length, k, vocab, device="cpu"
+):
+    input_tokens = vocab.encode(start_text)
+    context_size = getattr(model, "context_size", None)
+
+    if "<PAD>" not in vocab.token_to_idx:
+        vocab.add_token("<PAD>")
+    pad_idx = vocab.token_to_idx["<PAD>"]
+
+    with torch.no_grad():
+        for _ in range(max_length):
+            model.to(device)
+            model.eval()
+            if len(input_tokens) < context_size:
+                padded_input = [pad_idx] * (
+                    context_size - len(input_tokens)
+                ) + input_tokens
+            else:
+                padded_input = input_tokens[-context_size:]
+            inputs = torch.tensor([padded_input], device=device)
+            outputs = model(inputs)
+            logits = outputs[0]
+
+            top_k_logits, top_k_indices = torch.topk(logits, k)
+            probs = F.softmax(top_k_logits, dim=-1)
+            next_token_idx = torch.multinomial(probs, 1).item()
+            next_token = top_k_indices[next_token_idx].item()
+            input_tokens.append(next_token)
+
+            if next_token == vocab.token_to_idx.get(
+                "<EOS>", None
+            ) or next_token == vocab.token_to_idx.get("<PAD>", None):
+                break
+
+    return " ".join(vocab.decode(input_tokens))
+
+
+# Example usage
+if __name__ == "__main__":
+    # Example dataset
+    sentences = sentences = read_and_tokenize(r"../output/tradicional_lyrics.txt")
+    sentences=sentences[1:30]
+
+    device = torch.device("cuda" if torch.cuda.is_available() else "cpu")
+
+    # Build vocabulary
+    vocab = Vocabulary()
+    for sentence in sentences:
+        for token in sentence:
+            vocab.add_token(token)
+    vocab.add_token("<PAD>")  # Add padding token
+
+    # Prepare dataset
+    context_size = 5
+    bengio_data = prepare_bengio_dataset(sentences, vocab, context_size=context_size)
+    bengio_loader = DataLoader(CustomDataset(bengio_data), batch_size=32, shuffle=True)
+
+    # Initialize and train BengioNN
+    bengio_nn = BengioNN(vocab_size=vocab.size, embed_size=128, hidden_dim=256, context_size=context_size)
+    train_model(bengio_nn, bengio_loader, vocab, num_epochs=10, learning_rate=0.001, device=device)
+
+    # Generate text
+    start_text = ["La"]
+    generated_text = generate_language_with_top_k_sampling(
+        bengio_nn, start_text, max_length=50, k=5, vocab=vocab, device=device
+    )
+    print("Generated Text:", generated_text)